/** @license 2020 Neil Edelman, distributed under the terms of the
 [MIT License](https://opensource.org/licenses/MIT).

 @subtitle Priority Queue

 ![Example of heap.](../web/heap.png)

 A <tag:<H>heap> is a binary heap, proposed by
 <Williams, 1964, Heapsort, p. 347> and using terminology of
 <Knuth, 1973, Sorting>. It can be used as an implementation of a priority
 queue; internally, it is a `<<H>heap_node>array` with implicit heap
 properties on <typedef:<PH>priority> and an optional <typedef:<PH>value>
 pointer value.

 @param[HEAP_NAME, HEAP_TYPE]
 `<H>` that satisfies `C` naming conventions when mangled and an assignable
 type <typedef:<PH>priority> associated therewith; `HEAP_TYPE` defaults to
 `unsigned int`. `HEAP_NAME` is required. `<PH>` is private, whose names are
 prefixed in a manner to avoid collisions.

 @param[HEAP_COMPARE]
 A function satisfying <typedef:<PH>compare_fn>. Defaults to minimum-hash on
 `HEAP_TYPE`; as such, required if `HEAP_TYPE` is changed to an incomparable
 type.

 @param[HEAP_VALUE]
 Optional value <typedef:<PH>value>, that is stored as a reference in
 <tag:<H>heap_node>; declaring it is sufficient. If set, has no effect on the
 ranking, but affects the return values of <typedef:??>.

 @param[HEAP_TEST]
 To string trait contained in <../test/heap_test.h>; optional unit testing
 framework using `assert`. Must be defined equal to a random filler function,
 satisfying `void (*<PH>biaction_fn)(<PH>node *, void *)` with the `param` of
 <fn:<H>heap_test>. Must have any To String trait.

 @param[HEAP_EXPECT_TRAIT]
 Do not un-define certain variables for subsequent inclusion in a parameterized
 trait.

 @param[HEAP_TO_STRING_NAME, HEAP_TO_STRING]
 To string trait contained in <to_string.h>; an optional unique `<Z>`
 that satisfies `C` naming conventions when mangled and function implementing
 <typedef:<PSZ>to_string_fn>.

 @depend [array](https://github.com/neil-edelman/array)
 @std C89
 @fixme Add decrease priority.
 @fixme Add replace. */

#ifndef HEAP_NAME
#error Generic HEAP_NAME undefined.
#endif
#if defined(HEAP_TO_STRING_NAME) || defined(HEAP_TO_STRING) /* <!-- str */
#define HEAP_TO_STRING_TRAIT 1
#else /* str --><!-- !str */
#define HEAP_TO_STRING_TRAIT 0
#endif /* !str --> */
#define HEAP_TRAITS HEAP_TO_STRING_TRAIT
#if HEAP_TRAITS > 1
#error Only one trait per include is allowed; use HEAP_EXPECT_TRAIT.
#endif
#if defined(HEAP_TO_STRING_NAME) && !defined(HEAP_TO_STRING)
#error HEAP_TO_STRING_NAME requires HEAP_TO_STRING.
#endif

#ifndef HEAP_H /* <!-- idempotent */
#define HEAP_H
#if defined(HEAP_CAT_) || defined(HEAP_CAT) || defined(H_) || defined(PH_) \
	|| defined(HEAP_IDLE)
#error Unexpected defines.
#endif
/* <Kernighan and Ritchie, 1988, p. 231>. */
#define HEAP_CAT_(n, m) n ## _ ## m
#define HEAP_CAT(n, m) HEAP_CAT_(n, m)
#define H_(n) HEAP_CAT(HEAP_NAME, n)
#define PH_(n) HEAP_CAT(heap, H_(n))
#define HEAP_IDLE { ARRAY_IDLE }
#endif /* idempotent --> */


#if HEAP_TRAITS == 0 /* <!-- base code */


#ifndef HEAP_TYPE
#define HEAP_TYPE unsigned
#endif

/** Valid assignable type used for priority in <typedef:<PH>node>. Defaults to
 `unsigned int` if not set by `HEAP_TYPE`. */
typedef HEAP_TYPE PH_(priority);

/** Returns a positive result if `a` comes after `b`, inducing a strict
 pre-order of `a` with respect to `b`; this is compatible, but less strict then
 the comparators from `bsearch` and `qsort`; it only needs to divide entries
 into two instead of three categories. (Does one have to switch them to be in
 order?) */
typedef int (*PH_(compare_fn))(const PH_(priority) a, const PH_(priority) b);
#ifndef HEAP_COMPARE /* <!-- !cmp */
/** The default `HEAP_COMPARE` on `a` and `b` is `a > b`, which makes a
 minimum-hash. @implements <typedef:<PH>compare_fn> */
static int PH_(default_compare)(const PH_(priority) a, const PH_(priority) b)
	{ return a > b; }
#define HEAP_COMPARE &PH_(default_compare)
#endif /* !cmp --> */
/* Check that `HEAP_COMPARE` is a function implementing
 <typedef:<PH>compare_fn>, if defined. */
static const PH_(compare_fn) PH_(compare) = (HEAP_COMPARE);

#ifdef HEAP_VALUE /* <!-- value */
typedef HEAP_VALUE PH_(value_data);
typedef PH_(value_data) *PH_(value);
/** If `HEAP_VALUE` is set, a pair of (priority, value) that becomes
 <typedef:<PH>node>. */
struct H_(heap_node) { PH_(priority) priority; PH_(value) value; };
<<<<<<< HEAD
/** If `HEAP_VALUE` is set, `(priority, value)` set by <tag:<H>heap_node>,
 otherwise it's a `(priority)` set directly by <typedef:<PH>priority>. */
=======
/** If `HEAP_VALUE` is set, _(priority, value)_ set by <tag:<H>heap_node>,
 otherwise it's a _(priority)_ set directly by <typedef:<PH>priority>. */
>>>>>>> 16a1b606
typedef struct H_(heap_node) PH_(node);
#else /* value --><!-- !value */
typedef PH_(priority) PH_(value);
typedef PH_(priority) PH_(node);
#endif /* !value --> */

/* This relies on `array.h` which must be in the same directory. */
#define ARRAY_NAME PH_(node)
#define ARRAY_TYPE PH_(node)
#include "array.h"

/** Stores the heap as an implicit binary tree in an array called `a`. To
 initialize it to an idle state, see <fn:<H>heap>, `HEAP_IDLE`, `{0}` (`C99`),
 or being `static`.

 ![States.](../web/states.png) */
struct H_(heap) { struct PH_(node_array) a; };

/** Extracts the <typedef:<PH>priority> of `node`, which must not be null. */
static PH_(priority) PH_(get_priority)(const PH_(node) *const node) {
#ifdef HEAP_VALUE
	return node->priority;
#else
	return *node;
#endif
}

/** Extracts the <typedef:<PH>value> of `node`, which must not be null. */
static PH_(value) PH_(get_value)(const PH_(node) *const node) {
#ifdef HEAP_VALUE /* <-- value */
	return node->value;
#else /* value --><!-- !value */
	return *node;
#endif /* !value --> */
}

/** Copies `src` to `dest`. */
static void PH_(copy)(const PH_(node) *const src, PH_(node) *const dest) {
#ifdef HEAP_VALUE /* <!-- value */
	dest->priority = src->priority;
	dest->value = src->value;
#else /* value --><!-- !value */
	*dest = *src;
#endif /* !value --> */
}

/** Find the spot in `heap` where `node` goes and put it there.
 @param[heap] At least one entry; the last entry will be replaced by `node`.
 @order \O(log `size`) */
static void PH_(sift_up)(struct H_(heap) *const heap, PH_(node) *const node) {
	PH_(node) *const n0 = heap->a.data;
	PH_(priority) p = PH_(get_priority)(node);
	size_t i = heap->a.size - 1;
	assert(heap && heap->a.size && node);
	if(i) {
		size_t i_up;
		do { /* Note: don't change the `<=`; it's a queue. */
			i_up = (i - 1) >> 1;
			if(PH_(compare)(PH_(get_priority)(n0 + i_up), p) <= 0) break;
			PH_(copy)(n0 + i_up, n0 + i);
		} while((i = i_up));
	}
	PH_(copy)(node, n0 + i);
}

/** Pop the head of `heap` and restore the heap by sifting down the last
 element. @param[heap] At least one entry. The head is popped, and the size
 will be one less. */
static void PH_(sift_down)(struct H_(heap) *const heap) {
	const size_t size = (assert(heap && heap->a.size), --heap->a.size),
		half = size >> 1;
	size_t i = 0, c;
	PH_(node) *const n0 = heap->a.data,
		*const down = n0 + size /* Put it at the top. */, *child;
	const PH_(priority) down_p = PH_(get_priority)(down);
	while(i < half) {
		c = (i << 1) + 1;
		if(c + 1 < size && PH_(compare)(PH_(get_priority)(n0 + c),
			PH_(get_priority)(n0 + c + 1)) > 0) c++;
		child = n0 + c;
		if(PH_(compare)(down_p, PH_(get_priority)(child)) <= 0) break;
		PH_(copy)(child, n0 + i);
		i = c;
	}
	PH_(copy)(down, n0 + i);
}

/** Restore the `heap` by permuting the elements so `i` is in the proper place.
 This reads from the an arbitrary leaf-node into a temporary value, so is
 slightly more complex than <fn:<PH>sift_down>, but the same thing.
 @param[heap] At least `i + 1` entries. */
static void PH_(sift_down_i)(struct H_(heap) *const heap, size_t i) {
	const size_t size = (assert(heap && i < heap->a.size), heap->a.size),
		half = size >> 1;
	size_t c;
	PH_(node) *const n0 = heap->a.data, *child, temp;
	int temp_valid = 0;
	while(i < half) {
		c = (i << 1) + 1;
		if(c + 1 < size && PH_(compare)(PH_(get_priority)(n0 + c),
			PH_(get_priority)(n0 + c + 1)) > 0) c++;
		child = n0 + c;
		if(temp_valid) {
			if(PH_(compare)(PH_(get_priority)(&temp),
				PH_(get_priority)(child)) <= 0) break;
		} else {
			/* Only happens on the first compare when `i` is in it's original
			 position. */
			if(PH_(compare)(PH_(get_priority)(n0 + i),
				PH_(get_priority)(child)) <= 0) break;
			PH_(copy)(n0 + i, &temp), temp_valid = 1;
		}
		PH_(copy)(child, n0 + i);
		i = c;
	}
	if(temp_valid) PH_(copy)(&temp, n0 + i);
}

/** Create a `heap` from an array. @order \O(`heap.size`) */
static void PH_(heapify)(struct H_(heap) *const heap) {
	size_t i;
	assert(heap);
	if(heap->a.size > 1)
		for(i = heap->a.size / 2 - 1; (PH_(sift_down_i)(heap, i), i); i--);
}

/** Removes from `heap`. Must have a non-zero size. */
static PH_(node) PH_(remove)(struct H_(heap) *const heap) {
	const PH_(node) result = *heap->a.data;
	assert(heap);
	if(heap->a.size > 1) {
		PH_(sift_down)(heap);
	} else {
		assert(heap->a.size == 1);
		heap->a.size = 0;
	}
	return result;
}

/** Initializes `heap` to be idle. @order \Theta(1) @allow */
static void H_(heap)(struct H_(heap) *const heap)
	{ assert(heap), PH_(node_array)(&heap->a); }

/** Returns `heap` to the idle state where it takes no dynamic memory.
 @order \Theta(1) @allow */
static void H_(heap_)(struct H_(heap) *const heap)
	{ assert(heap), PH_(node_array_)(&heap->a); }

/** Sets `heap` to be empty. That is, the size of `heap` will be zero, but if
 it was previously in an active non-idle state, it continues to be.
 @param[heap] If null, does nothing. @order \Theta(1) @allow */
static void H_(heap_clear)(struct H_(heap) *const heap)
	{ assert(heap), PH_(node_array_clear)(&heap->a); }

/** Empty is `!size`. @return Size of the `heap`. @allow */
static size_t H_(heap_size)(const struct H_(heap) *const heap)
	{ return assert(heap), heap->a.size; }

/** Copies `node` into `heap`.
 @return Success. @throws[ERANGE, realloc] @order \O(log `heap.size`) @allow */
static int H_(heap_add)(struct H_(heap) *const heap, PH_(node) node) {
	assert(heap);
	return PH_(node_array_new)(&heap->a) && (PH_(sift_up)(heap, &node), 1);
}

/** @return The <typedef:<PH>value> in `heap` that the <typedef:<PH>compare_fn>
 associated to the heap ranks most true; defaults to lowest. If the heap is
 empty, null or zero; one may have to call <fn:<H>heap_size> in order to
 differentiate the two, on some heaps. @order \O(1) @allow */
static PH_(value) H_(heap_peek)(const struct H_(heap) *const heap)
	{ return assert(heap), heap->a.size ? PH_(get_value)(heap->a.data) : 0; }

/** Remove the lowest element according to `HEAP_COMPARE`.
 @param[heap] If null, returns false. @return The <typedef:<PH>value> of the
 element that was removed; if the heap is empty, null or zero.
 @order \O(log `size`) @allow */
static PH_(value) H_(heap_pop)(struct H_(heap) *const heap) {
	PH_(node) n;
	return assert(heap), heap->a.size
		? (n = PH_(remove)(heap), PH_(get_value)(&n)) : 0;
}

/** The capacity of `heap` will be increased to at least `n` elements beyond
 the size. Invalidates pointers in `a`.
 @return The start of the buffered space. If `a` is idle and `buffer` is zero,
 a null pointer is returned, otherwise null indicates an error.
 @throws[realloc, ERANGE] @allow */
static PH_(node) *H_(heap_buffer)(struct H_(heap) *const heap,
	const size_t n) { return PH_(node_array_buffer)(&heap->a, n); }

/** Adds and heapifies `n` elements to `heap`. Uses <Doberkat, 1984, Floyd> to
 sift-down all the internal nodes of heap, including any previous elements. As
 such, this function is most efficient on a heap of zero size, and becomes
 increasingly inefficient as the heap grows. For heaps that are already in use,
 it may be better to add each element individually, resulting in a run-time of
 \O(`new elements` \cdot log `heap.size`).
 @param[n] If zero, returns true without heapifying.
 @return Success. @throws[ERANGE, realloc] In practice, pushing uninitialized
 elements onto the heap does make sense, so <fn:<H>heap_buffer> `n` will be
 called first, in which case, one is guaranteed success.
 @order \O(`heap.size` + `n`) @allow */
static int H_(heap_append)(struct H_(heap) *const heap, const size_t n) {
	assert(heap);
	if(!PH_(node_array_append)(&heap->a, n)) return 0;
	if(n) PH_(heapify)(heap);
	return 1;
}

/** Shallow-copies and heapifies `master` into `heap`.
 @param[master] If null, does nothing. @return Success.
 @order \O(`heap.size` + `copy.size`) @throws[ERANGE, realloc] */
static int H_(heap_reproduce)(struct H_(heap) *const heap,
	const struct H_(heap) *const master) {
	PH_(node) *n;
	assert(heap);
	if(!master || !master->a.size) return 1;
	assert(master->a.data);
	if(!(n = PH_(node_array_buffer)(&heap->a, master->a.size))) return 0;
	memcpy(n, master->a.data, sizeof *n * master->a.size);
	n = PH_(node_array_append)(&heap->a, master->a.size), assert(n);
	PH_(heapify)(heap);
	return 1;
}

/* <!-- iterate interface: Forward the responsibility to array. */
/* fixme: I'm sure it can be nicer. */
#define PAH_(n) HEAP_CAT(array, HEAP_CAT(PH_(node), n))
/** Contains all the iteration parameters. */
struct PH_(iterator);
struct PH_(iterator) { struct PAH_(iterator) a; };
/** Begins the forward iteration `it` at `h`. */
static void PH_(begin)(struct PH_(iterator) *const it,
	const struct H_(heap) *const h) { PAH_(begin)(&it->a, &h->a); }
/** @return The next `it` or null. */
static PH_(node) *PH_(next)(struct PH_(iterator) *const it)
	{ return PAH_(next)(&it->a); }
#undef PAH_
/* iterate --> */

/* Define these for traits. */
#define BOX_ PH_
#define BOX_CONTAINER struct H_(heap)
#define BOX_CONTENTS PH_(node)

#ifdef HEAP_TEST /* <!-- test */
/* Forward-declare. */
static void (*PH_(to_string))(const PH_(node) *, char (*)[12]);
static const char *(*PH_(heap_to_string))(const struct H_(heap) *);
#include "../test/test_heap.h" /** \include */
#endif /* test --> */

static void PH_(unused_base_coda)(void);
static void PH_(unused_base)(void) {
	H_(heap)(0); H_(heap_)(0); H_(heap_clear)(0); H_(heap_size)(0);
	H_(heap_pop)(0); H_(heap_buffer)(0, 0); H_(heap_append)(0, 0);
	H_(heap_reproduce)(0, 0);
	PH_(begin)(0, 0); PH_(next)(0); PH_(unused_base_coda)();
}
static void PH_(unused_base_coda)(void) { PH_(unused_base)(); }


#elif defined(HEAP_TO_STRING) /* base code --><!-- to string trait */


#ifdef HEAP_TO_STRING_NAME /* <!-- name */
#define SZ_(n) HEAP_CAT(H_(heap), HEAP_CAT(HEAP_TO_STRING_NAME, n))
#else /* name --><!-- !name */
#define SZ_(n) HEAP_CAT(H_(heap), n)
#endif /* !name --> */
#define TO_STRING HEAP_TO_STRING
#include "to_string.h" /** \include */
#ifdef HEAP_TEST /* <!-- expect: greedy satisfy forward-declared. */
#undef HEAP_TEST
static PSZ_(to_string_fn) PH_(to_string) = PSZ_(to_string);
static const char *(*PH_(heap_to_string))(const struct H_(heap) *)
	= &SZ_(to_string);
#endif /* expect --> */
#undef SZ_
#undef HEAP_TO_STRING
#ifdef HEAP_TO_STRING_NAME
#undef HEAP_TO_STRING_NAME
#endif

static void PH_(unused_to_string_coda)(void);
static void PH_(unused_to_string)(void) { H_(heap_to_string)(0);
	PH_(unused_to_string_coda)(); }
static void PH_(unused_to_string_coda)(void) { PH_(unused_to_string)(); }


#endif /* traits --> */


#ifdef HEAP_EXPECT_TRAIT /* <!-- trait */
#undef HEAP_EXPECT_TRAIT
#else /* trait --><!-- !trait */
#if defined(HEAP_TEST)
#error No HEAP_TO_STRING traits defined for HEAP_TEST.
#endif
#undef HEAP_NAME
#undef HEAP_TYPE
#undef HEAP_COMPARE
#ifdef HEAP_VALUE
#undef HEAP_VALUE
#endif
#undef BOX_
#undef BOX_CONTAINER
#undef BOX_CONTENTS
/* box (multiple traits) --> */
#endif /* !trait --> */
#undef HEAP_TO_STRING_TRAIT
#undef HEAP_TRAITS<|MERGE_RESOLUTION|>--- conflicted
+++ resolved
@@ -26,7 +26,7 @@
  @param[HEAP_VALUE]
  Optional value <typedef:<PH>value>, that is stored as a reference in
  <tag:<H>heap_node>; declaring it is sufficient. If set, has no effect on the
- ranking, but affects the return values of <typedef:??>.
+ ranking, but affects the return <typedef:<PH>value>.
 
  @param[HEAP_TEST]
  To string trait contained in <../test/heap_test.h>; optional unit testing
@@ -113,13 +113,8 @@
 /** If `HEAP_VALUE` is set, a pair of (priority, value) that becomes
  <typedef:<PH>node>. */
 struct H_(heap_node) { PH_(priority) priority; PH_(value) value; };
-<<<<<<< HEAD
-/** If `HEAP_VALUE` is set, `(priority, value)` set by <tag:<H>heap_node>,
- otherwise it's a `(priority)` set directly by <typedef:<PH>priority>. */
-=======
-/** If `HEAP_VALUE` is set, _(priority, value)_ set by <tag:<H>heap_node>,
- otherwise it's a _(priority)_ set directly by <typedef:<PH>priority>. */
->>>>>>> 16a1b606
+/** If `HEAP_VALUE` is set, (priority, value) set by <tag:<H>heap_node>,
+ otherwise it's a (priority) set directly by <typedef:<PH>priority>. */
 typedef struct H_(heap_node) PH_(node);
 #else /* value --><!-- !value */
 typedef PH_(priority) PH_(value);
